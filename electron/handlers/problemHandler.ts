--- conflicted
+++ resolved
@@ -387,11 +387,7 @@
 
   // Prepare the request payload
   const payload = {
-<<<<<<< HEAD
     model: "o1-mini",
-=======
-    model: "gpt-4o",
->>>>>>> c296cd84
     messages: [
       {
         role: "user",
@@ -602,12 +598,8 @@
           },
           old_code: {
             type: "string",
-<<<<<<< HEAD
-            description: "The exact code implementation found in the image, don't say same code, actually rewrite the code out"
-=======
             description:
               "The exact code implementation found in the image. There should be no additional lines of code added, this should only contain the code that is visible from the images, regardless of correctness or any fixes you can make."
->>>>>>> c296cd84
           },
           new_code: {
             type: "string",
